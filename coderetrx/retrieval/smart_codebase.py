--- conflicted
+++ resolved
@@ -89,7 +89,6 @@
         alias="VECTOR_DB_PROVIDER",
     )
     
-<<<<<<< HEAD
     # Codebase Processing Configuration
     max_chunks_one_file: int = Field(
         default=500,
@@ -100,12 +99,12 @@
         default=False,
         description="Enable sentence-based keyword extraction",
         alias="KEYWORD_SENTENCE_EXTRACTION",
-=======
+    )
+      
     vector_db_mode: Literal["always_reuse", "never_reuse", "reuse_on_match"] = Field(
         default="reuse_on_match",
         description="Vector DB reuse mode: always_reuse (always use existing), never_reuse (always recreate), reuse_on_match (reuse only if collection count matches)",
         alias="VECTOR_DB_MODE",
->>>>>>> 0c63cd82
     )
 
 
