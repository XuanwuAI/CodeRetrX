"""
Strategy for filtering top-k lines per file using vector similarity search followed by LLM refinement.
"""

from typing import List, Tuple, Union, Optional, override, Any
from tqdm import tqdm

from coderetrx.retrieval.topic_extractor import TopicExtractor
from .base import (
    FilterByVectorAndLLMStrategy,
    RecallStrategyExecutor,
    StrategyExecuteResult,
    deduplicate_elements,
    BaseLLMBatchProcessor,
)
from ..smart_codebase import (
    SmartCodebase as Codebase,
    LLMCallMode,
)
from coderetrx.static.codebase import CodeLine
from coderetrx.utils.cost_tracking import calc_llm_costs, calc_input_tokens, calc_output_tokens
from coderetrx.utils.llm import llm_settings
import logging

logger = logging.getLogger(__name__)

import asyncio


class LinePerFileBatchProcessor(BaseLLMBatchProcessor):
    """Batch processor for file-based line filtering."""
    
    def format_candidate(self, index: int, codeline: CodeLine) -> str:
        """Format a single candidate for display in the batch."""
        line = codeline.line_content
        file_path = str(codeline.symbol.file.path)
        # For line_per_file, we focus on file context rather than symbol
        return f"{index + 1}. [File: {file_path}] {line.strip()}"
    
    def get_system_prompt(self, query: str) -> str:
        """Get the system prompt for the LLM."""
        return f"""You are analyzing code lines from various files to find the relevant ones for a specific query.

Query: {query}

Select the relevant lines from the candidates below. Focus on:
1. Direct relevance to the query requirements
2. Functional significance and completeness
3. Quality and clarity of the code
4. File-level context and completeness

Be selective and choose only the lines that truly match the query criteria."""
    
    def get_user_prompt(self, candidates_str: str, query: str) -> str:
        """Get the user prompt for the LLM."""
        return f"""Here are the candidate code lines from various files:

{candidates_str}

Select the relevant lines for the query: "{query}"

Call the select_relevant_lines function with your analysis."""


class FilterLinePerFileByVectorAndLLMStrategy(RecallStrategyExecutor):
    """
    Intelligent filtering strategy that performs line-level vector recall across all files,
    then uses LLM to judge and select the relevant lines from each file.
    """

    llm_call_mode: LLMCallMode
    name = "FILTER_LINE_PER_FILE_BY_VECTOR_AND_LLM"

    def __init__(
        self,
        topic_extractor: Optional[TopicExtractor] = None,
        llm_call_mode: LLMCallMode = "traditional",
    ):
        """
        Initialize the filtering strategy.

        Args:
            topic_extractor: Optional TopicExtractor instance
            llm_call_mode: Mode for LLM calls
        """
        super().__init__(topic_extractor=topic_extractor, llm_call_mode=llm_call_mode)
        self.top_k = 50
        self.max_iteration = int(self.top_k * 2)

    def get_strategy_name(self) -> str:
        return "FILTER_LINE_PER_FILE_BY_VECTOR_AND_LLM"

<<<<<<< HEAD
    async def _llm_recall_judgment(
        self, line_candidates: List[CodeLine], query: str
    ) -> List[CodeLine]:
        """
        Use LLM to judge and select the relevant lines from candidates.

        Args:
            line_candidates: List of CodeLine objects from files
            query: Original query for relevance judgment

        Returns:
            List of selected CodeLine objects
        """
        if not line_candidates:
            return []

        max_batch_size = 40
        all_selected_lines = []

        # Create tasks for all batches
        tasks = []
        for i in range(0, len(line_candidates), max_batch_size):
            batch = line_candidates[i : i + max_batch_size]
            task = self._process_candidate_batch(batch, query)
            tasks.append(task)

        # Execute all batches concurrently
        batch_results = await asyncio.gather(*tasks)

        # Combine results
        for batch_selected in batch_results:
            all_selected_lines.extend(batch_selected)

        if len(line_candidates) > max_batch_size:
            logger.debug(
                f"Processed {len(tasks)} batches concurrently: Selected {len(all_selected_lines)} total lines"
            )

        return all_selected_lines

    async def _process_candidate_batch(
        self, line_candidates: List[CodeLine], query: str, retry_cnt=0
    ) -> List[CodeLine]:
        """Process a single batch of line candidates."""
        try:
            from coderetrx.utils.llm import call_llm_with_function_call

            # Prepare candidates text
            candidates_text = []
            for i, codeline in enumerate(line_candidates):
                line = codeline.line_content
                file_path = str(codeline.symbol.file.path)
                # For line_per_file, we focus on file context rather than symbol
                candidates_text.append(
                    f"{i + 1}. [File: {file_path}] {line.strip()}"
                )

            candidates_str = "\n".join(candidates_text)

            # Define function for line selection
            function_definition = {
                "name": "select_relevant_lines",
                "description": "Select the relevant code lines based on the query criteria",
                "parameters": {
                    "type": "object",
                    "properties": {
                        "selected_indices": {
                            "type": "array",
                            "items": {"type": "integer"},
                            "description": "List of indices (1-based) of the relevant lines",
                        },
                        "reasoning": {
                            "type": "string",
                            "description": "Brief explanation for the selection",
                        },
                    },
                    "required": ["selected_indices", "reasoning"],
                },
            }

            system_prompt = f"""You are analyzing code lines from various files to find the relevant ones for a specific query.

Query: {query}

Select the relevant lines from the candidates below. Focus on:
1. Direct relevance to the query requirements
2. Functional significance and completeness
3. Quality and clarity of the code
4. File-level context and completeness

Be selective and choose only the lines that truly match the query criteria."""

            user_prompt = f"""Here are the candidate code lines from various files:

{candidates_str}

Select the relevant lines for the query: "{query}"

Call the select_relevant_lines function with your analysis."""

            function_args = await call_llm_with_function_call(
                system_prompt=system_prompt,
                user_prompt=user_prompt,
                function_definition=function_definition,
            )

            selected_indices = function_args.get("selected_indices", [])
            reasoning = function_args.get("reasoning", "")

            logger.debug(
                f"LLM selected {len(selected_indices)} lines from batch of {len(line_candidates)}. Reasoning: {reasoning}"
            )

            # Extract selected lines
            selected_lines = []
            for idx in selected_indices:
                if 1 <= idx <= len(line_candidates):
                    selected_lines.append(line_candidates[idx - 1])

            return selected_lines

        except Exception as e:
            logger.error(f"Error in LLM recall judgment batch: {e}")
            # Fallback: return first few candidates from this batch
            return [candidate for candidate in line_candidates[:10]]

=======
>>>>>>> 0c63cd82
    async def execute(
        self,
        codebase: Codebase,
        prompt: str,
        subdirs_or_files: List[str],
        target_type: str = "symbol_content",
    ) -> StrategyExecuteResult:
        """
        Execute the filter strategy using vector search across all files.

        Args:
            codebase: The codebase to search in
            prompt: The prompt for filtering
            subdirs_or_files: List of subdirectories or files to process
            target_type: The target_type level for retrieval (default: "symbol_content")

        Returns:
            StrategyExecuteResult containing file_paths, elements, and llm_results
        """
        strategy_name = self.get_strategy_name()
        logger.info(
            f"Using {strategy_name} strategy with file-level vector search and target_type: {target_type}"
        )

        try:
            # Extract topic for vector search
            topic = (
                await self.topic_extractor.extract_topic(
                    input_text=prompt, llm_call_mode=self.llm_call_mode
                )
                if self.topic_extractor
                else prompt
            )

            if not topic:
                logger.warning("Topic extraction failed, using original prompt")
                topic = prompt
            else:
                logger.info(f"Using extracted topic '{topic}' for filtering")

            # Step 1: Use similarity search to get top-k lines from all files
            logger.info(
                "Step 1 - Using vector search for file-level line recall across all files"
            )
            
            # Use the new similarity_search_lines_per_file method that filters by file
            vector_recalled_lines: list[CodeLine] = (
                await codebase.similarity_search_lines_per_file(
                    query=topic,
                    threshold=0.1,
                    top_k=self.top_k,
                    subdirs_or_files=subdirs_or_files,
                )
            )

            logger.info(
                f"Vector search found {len(vector_recalled_lines)} line candidates across all files"
            )

            if not vector_recalled_lines:
                logger.info("No lines recalled from vector search")
                return StrategyExecuteResult(file_paths=[], elements=[], llm_results=[])

            # Sort by vector similarity score (descending)
            vector_recalled_lines.sort(key=lambda x: x.score, reverse=True)
            logger.info("Sorted line candidates by vector similarity score")

            for i in range(min(10, len(vector_recalled_lines))):
                entry = vector_recalled_lines[i]
                file_path = str(entry.symbol.file.path)
                logger.debug(
                    f"Candidate {i + 1}: {file_path}, {entry.line_content} (score: {entry.score:.3f})"
                )

            # Step 2: LLM processing on all candidates
            logger.info("Step 2 - LLM processing on all line candidates")
            
            # Record initial cost before Step 2
            log_path = llm_settings.get_json_log_path()
            initial_step2_cost = await calc_llm_costs(log_path)
            initial_step2_input_tokens = calc_input_tokens(log_path)
            initial_step2_output_tokens = calc_output_tokens(log_path)
            recalled_file_paths = set()

            unique_files = len(set(str(line.symbol.file.path) for line in vector_recalled_lines))
            max_candidates_per_round = max(int(unique_files / self.top_k) * 2, 3)
            logger.info(f"Max candidates per round: {max_candidates_per_round}")

            current_round_lines = vector_recalled_lines
            for round in tqdm(range(self.max_iteration)):
                visited_files = set()
                line_idx = 0
                next_round_heading_lines = []
                current_round_candidates: list[CodeLine] = []

                while len(
                    current_round_candidates
                ) < max_candidates_per_round and line_idx < len(current_round_lines):
                    entry = current_round_lines[line_idx]
                    line_idx += 1

                    # Skip if file path already selected
                    file_path = str(entry.symbol.file.path)
                    if file_path in recalled_file_paths:
                        continue

                    visited_files.add(file_path)
                    current_round_candidates.append(entry)

                if not current_round_candidates:
                    break

                # Get LLM judgment on this batch using the batch processor
                batch_processor = LinePerFileBatchProcessor(codebase)
                selected_lines = await batch_processor.llm_recall_judgment(
                    current_round_candidates, prompt
                )

                # Mark selected symbols as recalled
                for entry in selected_lines:
                    recalled_file_paths.add(str(entry.symbol.file.path))

                logger.debug(
                    f"Processed round {round}: Selected {len(selected_lines)} symbols from {len(current_round_candidates)} candidates"
                )
                current_round_lines = (
                    next_round_heading_lines + current_round_lines[line_idx:]
                )

            # Record final cost after Step 2
            final_step2_cost = await calc_llm_costs(log_path)
            final_step2_input_tokens = calc_input_tokens(log_path)
            final_step2_output_tokens = calc_output_tokens(log_path)
            
            # Calculate Step 2 cost difference
            step2_cost = final_step2_cost - initial_step2_cost
            step2_input_tokens = final_step2_input_tokens - initial_step2_input_tokens
            step2_output_tokens = final_step2_output_tokens - initial_step2_output_tokens

            logger.info(
                f"Step 2 LLM cost: ${step2_cost:.6f} (Input tokens: {step2_input_tokens}, Output tokens: {step2_output_tokens})"
            )

            file_paths = list(recalled_file_paths)

            return StrategyExecuteResult(
                file_paths=file_paths,
                elements=[],
                llm_results=[],
            )

        except Exception as e:
            logger.error(f"Error in {strategy_name} strategy: {e}")
            raise e<|MERGE_RESOLUTION|>--- conflicted
+++ resolved
@@ -90,135 +90,6 @@
     def get_strategy_name(self) -> str:
         return "FILTER_LINE_PER_FILE_BY_VECTOR_AND_LLM"
 
-<<<<<<< HEAD
-    async def _llm_recall_judgment(
-        self, line_candidates: List[CodeLine], query: str
-    ) -> List[CodeLine]:
-        """
-        Use LLM to judge and select the relevant lines from candidates.
-
-        Args:
-            line_candidates: List of CodeLine objects from files
-            query: Original query for relevance judgment
-
-        Returns:
-            List of selected CodeLine objects
-        """
-        if not line_candidates:
-            return []
-
-        max_batch_size = 40
-        all_selected_lines = []
-
-        # Create tasks for all batches
-        tasks = []
-        for i in range(0, len(line_candidates), max_batch_size):
-            batch = line_candidates[i : i + max_batch_size]
-            task = self._process_candidate_batch(batch, query)
-            tasks.append(task)
-
-        # Execute all batches concurrently
-        batch_results = await asyncio.gather(*tasks)
-
-        # Combine results
-        for batch_selected in batch_results:
-            all_selected_lines.extend(batch_selected)
-
-        if len(line_candidates) > max_batch_size:
-            logger.debug(
-                f"Processed {len(tasks)} batches concurrently: Selected {len(all_selected_lines)} total lines"
-            )
-
-        return all_selected_lines
-
-    async def _process_candidate_batch(
-        self, line_candidates: List[CodeLine], query: str, retry_cnt=0
-    ) -> List[CodeLine]:
-        """Process a single batch of line candidates."""
-        try:
-            from coderetrx.utils.llm import call_llm_with_function_call
-
-            # Prepare candidates text
-            candidates_text = []
-            for i, codeline in enumerate(line_candidates):
-                line = codeline.line_content
-                file_path = str(codeline.symbol.file.path)
-                # For line_per_file, we focus on file context rather than symbol
-                candidates_text.append(
-                    f"{i + 1}. [File: {file_path}] {line.strip()}"
-                )
-
-            candidates_str = "\n".join(candidates_text)
-
-            # Define function for line selection
-            function_definition = {
-                "name": "select_relevant_lines",
-                "description": "Select the relevant code lines based on the query criteria",
-                "parameters": {
-                    "type": "object",
-                    "properties": {
-                        "selected_indices": {
-                            "type": "array",
-                            "items": {"type": "integer"},
-                            "description": "List of indices (1-based) of the relevant lines",
-                        },
-                        "reasoning": {
-                            "type": "string",
-                            "description": "Brief explanation for the selection",
-                        },
-                    },
-                    "required": ["selected_indices", "reasoning"],
-                },
-            }
-
-            system_prompt = f"""You are analyzing code lines from various files to find the relevant ones for a specific query.
-
-Query: {query}
-
-Select the relevant lines from the candidates below. Focus on:
-1. Direct relevance to the query requirements
-2. Functional significance and completeness
-3. Quality and clarity of the code
-4. File-level context and completeness
-
-Be selective and choose only the lines that truly match the query criteria."""
-
-            user_prompt = f"""Here are the candidate code lines from various files:
-
-{candidates_str}
-
-Select the relevant lines for the query: "{query}"
-
-Call the select_relevant_lines function with your analysis."""
-
-            function_args = await call_llm_with_function_call(
-                system_prompt=system_prompt,
-                user_prompt=user_prompt,
-                function_definition=function_definition,
-            )
-
-            selected_indices = function_args.get("selected_indices", [])
-            reasoning = function_args.get("reasoning", "")
-
-            logger.debug(
-                f"LLM selected {len(selected_indices)} lines from batch of {len(line_candidates)}. Reasoning: {reasoning}"
-            )
-
-            # Extract selected lines
-            selected_lines = []
-            for idx in selected_indices:
-                if 1 <= idx <= len(line_candidates):
-                    selected_lines.append(line_candidates[idx - 1])
-
-            return selected_lines
-
-        except Exception as e:
-            logger.error(f"Error in LLM recall judgment batch: {e}")
-            # Fallback: return first few candidates from this batch
-            return [candidate for candidate in line_candidates[:10]]
-
-=======
->>>>>>> 0c63cd82
     async def execute(
         self,
         codebase: Codebase,
