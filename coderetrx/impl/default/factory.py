--- conflicted
+++ resolved
@@ -1,19 +1,6 @@
-<<<<<<< HEAD
+
 # Compatibility import stub for backwards compatibility
 # CodebaseFactory has been moved to coderetrx.retrieval.factory
-=======
-from typing import Optional, List
-from attrs import define
-from collections import defaultdict
-from pathlib import Path
-from pydantic import Field
-
-from coderetrx.retrieval.smart_codebase import SmartCodebaseSettings
-from coderetrx.utils.llm import LLMSettings
-from coderetrx.utils.similarity_searcher import get_similarity_searcher
-from coderetrx.static.codebase import Codebase
-from .smart_codebase import SmartCodebase
->>>>>>> 96d523ed
 
 # Will be removed in future versions
 from coderetrx.retrieval.factory import CodebaseFactory
@@ -21,195 +8,4 @@
 logger = logging.getLogger(__name__)
 logger.warning("The 'coderetrx.impl.default.factory' module is deprecated and will be removed in future versions, use coderetrx.retrieval.factory instead.")
 
-<<<<<<< HEAD
-__all__ = ["CodebaseFactory"]
-=======
-
-@define
-class CodebaseFactory:
-    @classmethod
-    def from_json(
-        cls,
-        data: dict,
-        settings: SmartCodebaseSettings = SmartCodebaseSettings(),
-        languages: Optional[List] = None,
-    ) -> SmartCodebase:
-        assert isinstance(data, dict)
-        codebase = Codebase.from_json(data, languages=languages)
-        smart_codebase = SmartCodebase(
-            id=codebase.id,
-            dir=codebase.dir,
-            source_files=codebase.source_files,
-            dependency_files=codebase.dependency_files,
-            symbols=codebase.symbols,
-            keywords=codebase.keywords,
-            dependencies=codebase.dependencies,
-            settings=settings,
-        )
-        smart_codebase.init_all()
-        cls._initialize_similarity_searchers(smart_codebase, settings)
-        return smart_codebase
-
-    @classmethod
-    def new(
-        cls,
-        id: str,
-        dir: Path,
-        settings: Optional[SmartCodebaseSettings] = None,
-        llm_settings: Optional[LLMSettings] = None,
-        languages: Optional[List] = None,
-    ) -> SmartCodebase:
-        settings = settings or SmartCodebaseSettings()
-        smart_codebase = SmartCodebase.new(
-            id, dir, settings=settings, llm_settings=llm_settings, languages=languages
-        )
-        smart_codebase.init_all()
-        cls._initialize_similarity_searchers(smart_codebase, settings)
-        return smart_codebase
-
-    @classmethod
-    def _initialize_similarity_searchers(
-        cls, codebase: SmartCodebase, settings: SmartCodebaseSettings
-    ) -> None:
-        """
-        Initialize SimilaritySearcher instances for the codebase if embeddings are available.
-
-        Args:
-            codebase: The codebase to initialize searchers for
-        """
-
-        # Initialize symbol name searcher if embeddings are available
-        if settings.symbol_name_embedding:
-            try:
-                symbol_names = list(set([symbol.name for symbol in codebase.symbols]))
-                logger.info(
-                    f"Initializing symbol name similarity searcher with {len(symbol_names)} unique symbols"
-                )
-                codebase.symbol_name_searcher = get_similarity_searcher(
-                    provider=settings.vector_db_provider,
-                    name=f"{codebase.id}_symbol_names",
-                    texts=symbol_names,
-                    vector_db_mode=settings.vector_db_mode,
-                )
-                logger.info("Symbol name similarity searcher initialized successfully")
-            except Exception as e:
-                logger.fatal(
-                    f"Failed to initialize symbol name similarity searcher: {repr(e)}"
-                )
-                raise e
-        else:
-            logger.info(
-                "Symbol name embeddings feature is not enabled (SYMBOL_NAME_EMBEDDING not set), symbol name searcher not initialized"
-            )
-
-        # Initialize symbol content searcher if embeddings are available
-
-        if settings.symbol_content_embedding:
-            try:
-                symbol_contents = [
-                    symbol.chunk.code() for symbol in codebase.symbols if symbol.chunk
-                ]
-                metadatas = [
-                    {
-                        "symbol_id": symbol.id,
-                        "symbol_name": symbol.name,
-                        "symbol_type": symbol.type,
-                        "symbol_file_path": symbol.file.path,
-                        "chunk_type": symbol.chunk.type,
-                    }
-                    for symbol in codebase.symbols
-                    if symbol.chunk
-                ]
-                logger.info(
-                    f"Initializing symbol content similarity searcher with {len(symbol_contents)} symbol contents"
-                )
-                codebase.symbol_content_searcher = get_similarity_searcher(
-                    provider=settings.vector_db_provider,
-                    name=f"{codebase.id}_symbol_contents",
-                    texts=symbol_contents,
-                    metadatas=metadatas,
-                    indexed_metadata_fields=[
-                        "symbol_id",
-                        "symbol_name",
-                        "symbol_type",
-                        "symbol_file_path",
-                    ],
-                    vector_db_mode=settings.vector_db_mode,
-                )
-                logger.info(
-                    "Symbol content similarity searcher initialized successfully"
-                )
-            except Exception as e:
-                logger.fatal(
-                    f"Failed to initialize symbol content similarity searcher: {e}"
-                )
-                raise e
-        else:
-            logger.info(
-                "Symbol content embeddings feature is not enabled (SYMBOL_CONTENT_EMBEDDING not set), symbol content searcher not initialized"
-            )
-
-        # Initialize keyword searcher if embeddings are available
-        if settings.keyword_embedding:
-            try:
-                keyword_contents = [keyword.content for keyword in codebase.keywords]
-                logger.info(
-                    f"Initializing keyword similarity searcher with {len(keyword_contents)} unique keywords"
-                )
-                codebase.keyword_searcher = get_similarity_searcher(
-                    provider=settings.vector_db_provider,
-                    name=f"{codebase.id}_keywords",
-                    texts=keyword_contents,
-                    vector_db_mode=settings.vector_db_mode,
-                )
-                logger.info("Keyword similarity searcher initialized successfully")
-            except Exception as e:
-                logger.fatal(
-                    f"Failed to initialize keyword similarity searcher: {repr(e)}"
-                )
-        else:
-            logger.info(
-                "Keyword embeddings feature is not enabled (KEYWORD_EMBEDDING not set), keyword searcher not initialized"
-            )
-        if settings.symbol_codeline_embedding:
-            # Collect all lines from all symbols with metadata
-            all_lines = []
-            all_metadatas = []
-            for line in codebase.get_all_lines(
-                max_chars=settings.symbol_codeline_embedding_maxchars
-            ):
-                if settings.vector_db_provider == "chroma":
-                    # For Chroma, create separate entries for each symbol_id
-                    for symbol_id in line.symbol_ids:
-                        all_lines.append(line.content)
-                        metadata = line.model_dump(mode="json")
-                        metadata["symbol_id"] = symbol_id
-                        all_metadatas.append(metadata)
-                else:
-                    all_lines.append(line.content)
-                    all_metadatas.append(line.model_dump(mode="json"))
-
-            # Create single collection for all lines with metadata
-            if all_lines:
-                try:
-                    logger.info(
-                        f"Creating unified codeline searcher with {len(all_lines)} total lines"
-                    )
-                    codebase.codeline_searcher = get_similarity_searcher(
-                        provider=settings.vector_db_provider,
-                        name=f"{codebase.id}_symbol_codelines",
-                        texts=all_lines,
-                        metadatas=all_metadatas,
-                        indexed_metadata_fields=["symbol_ids", "file_path"],
-                        vector_db_mode=settings.vector_db_mode,
-                        hnsw_m=0,
-                    )
-                    logger.info(
-                        "Unified symbol codeline searcher initialized successfully"
-                    )
-                except Exception as e:
-                    logger.fatal(
-                        f"Failed to initialize unified symbol codeline searcher: {repr(e)}"
-                    )
-                    raise e
->>>>>>> 96d523ed
+__all__ = ["CodebaseFactory"]