[project]
name = "codelib"
version = "0.1.14"
description = "Library for Code Analysis via Static Analysis and LLMs"
readme = "README.md"
requires-python = ">=3.12"
dependencies = [
    "attrs>=25.3.0",
    "git-python>=1.0.3",
    "httpx>=0.28.1",
    "ignore-python>=0.2.0",
    "json-repair>=0.46.0",
<<<<<<< HEAD
    "langchain>=0.3.25",
    "langchain-chroma>=0.2.4",
    "langchain-community>=0.3.24",
    "langchain-openai>=0.3.17",
=======
>>>>>>> a52ff6b0
    "pydantic>=2.11.4",
    "python-dotenv>=1.1.0",
    "python-git>=2018.2.1",
    "tree-sitter>=0.24.0",
    "tree-sitter-language-pack>=0.7.3",
]

[dependency-groups]
dev = ["ipython>=9.2.0", "rich>=14.0.0"]

[project.optional-dependencies]
stats = ["tiktoken>=0.9.0"]
builtin-impl = [
    "langchain>=0.3.25",
    "langchain-chroma>=0.2.4",
    "langchain-community>=0.3.24",
    "langchain-openai>=0.3.17",
]

[build-system]
requires = ["setuptools>=61.0"]
build-backend = "setuptools.build_meta"

[tool.setuptools]
include-package-data = true

[tool.setuptools.package-data]
"codelib" = ["**/*.scm"]<|MERGE_RESOLUTION|>--- conflicted
+++ resolved
@@ -10,13 +10,6 @@
     "httpx>=0.28.1",
     "ignore-python>=0.2.0",
     "json-repair>=0.46.0",
-<<<<<<< HEAD
-    "langchain>=0.3.25",
-    "langchain-chroma>=0.2.4",
-    "langchain-community>=0.3.24",
-    "langchain-openai>=0.3.17",
-=======
->>>>>>> a52ff6b0
     "pydantic>=2.11.4",
     "python-dotenv>=1.1.0",
     "python-git>=2018.2.1",
